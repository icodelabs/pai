--- conflicted
+++ resolved
@@ -264,23 +264,8 @@
             'type': 'capacityScheduler',
             'usedCapacity': 0.0
           }
-<<<<<<< HEAD
         }
       });
-
-      //
-      // Mock etcd return result
-      //
-      nock(global.etcdHosts)
-        .get('/v2/keys/users/user1/virtualClusters')
-        .reply(200, {
-          'errorCode':100,
-          'message':'Key not found',
-          'cause':'/users/user1/virtualClusters',
-          'index':51
-=======
->>>>>>> 9bfdbb96
-        });
   }
 
   const prepareNockForCaseN09 = prepareNockForCaseN03;
