# Copyright (c) Microsoft Corporation
# All rights reserved.
#
# MIT License
#
# Permission is hereby granted, free of charge, to any person obtaining a copy of this software and associated
# documentation files (the "Software"), to deal in the Software without restriction, including without limitation
# the rights to use, copy, modify, merge, publish, distribute, sublicense, and/or sell copies of the Software, and
# to permit persons to whom the Software is furnished to do so, subject to the following conditions:
# The above copyright notice and this permission notice shall be included in all copies or substantial portions of the Software.
#
# THE SOFTWARE IS PROVIDED *AS IS*, WITHOUT WARRANTY OF ANY KIND, EXPRESS OR IMPLIED, INCLUDING
# BUT NOT LIMITED TO THE WARRANTIES OF MERCHANTABILITY, FITNESS FOR A PARTICULAR PURPOSE AND
# NONINFRINGEMENT. IN NO EVENT SHALL THE AUTHORS OR COPYRIGHT HOLDERS BE LIABLE FOR ANY CLAIM,
# DAMAGES OR OTHER LIABILITY, WHETHER IN AN ACTION OF CONTRACT, TORT OR OTHERWISE, ARISING FROM,
# OUT OF OR IN CONNECTION WITH THE SOFTWARE OR THE USE OR OTHER DEALINGS IN THE SOFTWARE.

{% set folders = cluster_cfg[ "hadoop-data-node" ][ "storage_path" ] or cluster_cfg["cluster"]["common"][ "data-path" ] + "/hdfs/data" %}
apiVersion: apps/v1
kind: DaemonSet
metadata:
  name: hadoop-data-node-ds
spec:
  selector:
    matchLabels:
      app: hadoop-data-node
  template:
    metadata:
      labels:
        app: hadoop-data-node
    spec:
      hostNetwork: true
      hostPID: false
      containers:
      - name:  hadoop-data-node
        image: {{ cluster_cfg["cluster"]["docker-registry"]["prefix"] }}hadoop-run:{{ cluster_cfg["cluster"]["docker-registry"]["tag"] }}
        imagePullPolicy: Always
        volumeMounts:
        {% set mount_points = [] %}
        {% for folder in folders.split(",") %}
        - mountPath: /var/lib/hdfs/data-{{ loop.index }}
          name: hadoop-data-storage-{{ loop.index }}
          {% set ignored = mount_points.append("file:///var/lib/hdfs/data-" + loop.index|string) %}
        {% endfor %}
        - mountPath: /hadoop-configuration
          name: hadoop-data-node-config-volume
        - mountPath: /host-configuration
          name: host-confg-volume
        - mountPath: /var/lib/hadoopdata
          name: hadoop-tmp-storage
        readinessProbe:
          exec:
            command:
            - cat
            - /jobstatus/jobok
          initialDelaySeconds: 5
          periodSeconds: 3
        {%- if cluster_cfg['cluster']['common']['qos-switch'] == "true" %}
        resources:
          limits:
            memory: "4Gi"
          requests:
            memory: "1Gi"
        {%- endif %}
        env:
        - name: HADOOP_DATANODE_OPTS
          value: "-Xmx2048m"
        - name: HDFS_ADDRESS
          value: {{ cluster_cfg[ "hadoop-name-node" ][ "master-ip" ] }}
        - name: GENERATE_CONFIG
          value: datanode-generate-script.sh
        - name: START_SERVICE
          value: datanode-start-service.sh
<<<<<<< HEAD
        - name: HADOOP_DATANODE_DATA_DIR
          value: {{ mount_points|join(",") }}
=======
        - name: POD_IP
          valueFrom:
            fieldRef:
              fieldPath: status.podIP
>>>>>>> 454f4499
      imagePullSecrets:
      - name: {{ cluster_cfg["cluster"]["docker-registry"]["secret-name"] }}
      volumes:
      - name: hadoop-tmp-storage
        hostPath:
          path: {{ cluster_cfg["cluster"]["common"][ "data-path" ] }}/hadooptmp/datanode
      {% for folder in folders.split(",") %}
      - name: hadoop-data-storage-{{ loop.index }}
        hostPath:
          path: {{ folder }}
      {% endfor %}
      - name: hadoop-data-node-config-volume
        configMap:
          name:  hadoop-data-node-configuration
      - name: host-confg-volume
        configMap:
          name: host-configuration
      tolerations:
      - key: node.kubernetes.io/memory-pressure
        operator: "Exists"
      - key: node.kubernetes.io/disk-pressure
        operator: "Exists"<|MERGE_RESOLUTION|>--- conflicted
+++ resolved
@@ -71,15 +71,12 @@
           value: datanode-generate-script.sh
         - name: START_SERVICE
           value: datanode-start-service.sh
-<<<<<<< HEAD
         - name: HADOOP_DATANODE_DATA_DIR
           value: {{ mount_points|join(",") }}
-=======
         - name: POD_IP
           valueFrom:
             fieldRef:
               fieldPath: status.podIP
->>>>>>> 454f4499
       imagePullSecrets:
       - name: {{ cluster_cfg["cluster"]["docker-registry"]["secret-name"] }}
       volumes:
