#!/bin/bash

# Copyright (c) Microsoft Corporation
# All rights reserved.
#
# MIT License
#
# Permission is hereby granted, free of charge, to any person obtaining a copy of this software and associated
# documentation files (the "Software"), to deal in the Software without restriction, including without limitation
# the rights to use, copy, modify, merge, publish, distribute, sublicense, and/or sell copies of the Software, and
# to permit persons to whom the Software is furnished to do so, subject to the following conditions:
# The above copyright notice and this permission notice shall be included in all copies or substantial portions of the Software.
#
# THE SOFTWARE IS PROVIDED *AS IS*, WITHOUT WARRANTY OF ANY KIND, EXPRESS OR IMPLIED, INCLUDING
# BUT NOT LIMITED TO THE WARRANTIES OF MERCHANTABILITY, FITNESS FOR A PARTICULAR PURPOSE AND
# NONINFRINGEMENT. IN NO EVENT SHALL THE AUTHORS OR COPYRIGHT HOLDERS BE LIABLE FOR ANY CLAIM,
# DAMAGES OR OTHER LIABILITY, WHETHER IN AN ACTION OF CONTRACT, TORT OR OTHERWISE, ARISING FROM,
# OUT OF OR IN CONNECTION WITH THE SOFTWARE OR THE USE OR OTHER DEALINGS IN THE SOFTWARE.

export NV_DRIVER=${DRIVER_PATH}/$NVIDIA_VERSION
export LD_LIBRARY_PATH=$LD_LIBRARY_PATH:$NV_DRIVER/lib:$NV_DRIVER/lib64
export PATH=$PATH:$NV_DRIVER/bin

if lspci | grep -qE "[0-9a-fA-F][0-9a-fA-F]:[0-9a-fA-F][0-9a-fA-F].[0-9] (3D|VGA compatible) controller: NVIDIA Corporation.*"; then
    if [ -d "$PRE_INSTALLED_NV_DRIVER_PATH" ]; then
        ls -a $PRE_INSTALLED_NV_DRIVER_PATH
        echo pre installed nvidia driver detectived, skip driver installation
        rm -f $DRIVER_PATH/current # remove pre-exist link
        mkdir -p $DRIVER_PATH
        ln -s $PRE_INSTALLED_NV_DRIVER_PATH $DRIVER_PATH/current
    else
        /bin/bash install-nvidia-drivers || exit $?
        echo NVIDIA gpu detected, drivers installed

<<<<<<< HEAD
    /bin/bash enable-nvidia-persistenced-mode.sh || exit $?
    echo NVIDIA GPU persistenced-mode is enabled
=======
        /bin/bash enable-nvidia-persistenced-mode.sh || exit $?
    fi
>>>>>>> 92975d7d

    ./config-docker-runtime.sh "$@"
else
    echo NVIDIA gpu not detected, skipping driver installation
fi

if lspci | grep -qE '(Network|Infiniband) controller.*Mellanox.*ConnectX'; then
    echo Infiniband hardware detected
    # Installing InfiniBand drivers and GPU direct RDMA drivers
    /bin/bash install-ib-drivers || exit $?
else
    echo Infiniband hardware is not detected, skipping driver installation
fi


mkdir -p /jobstatus
touch /jobstatus/jobok

while true; do sleep 1000; done<|MERGE_RESOLUTION|>--- conflicted
+++ resolved
@@ -17,9 +17,12 @@
 # DAMAGES OR OTHER LIABILITY, WHETHER IN AN ACTION OF CONTRACT, TORT OR OTHERWISE, ARISING FROM,
 # OUT OF OR IN CONNECTION WITH THE SOFTWARE OR THE USE OR OTHER DEALINGS IN THE SOFTWARE.
 
+export MLNX_PREFIX=/var/drivers/mellanox/$MLNX_OFED_STRING/usermode
 export NV_DRIVER=${DRIVER_PATH}/$NVIDIA_VERSION
-export LD_LIBRARY_PATH=$LD_LIBRARY_PATH:$NV_DRIVER/lib:$NV_DRIVER/lib64
-export PATH=$PATH:$NV_DRIVER/bin
+export LD_LIBRARY_PATH=${MLNX_PREFIX}/lib:$LD_LIBRARY_PATH:$NV_DRIVER/lib:$NV_DRIVER/lib64
+export PATH=${MLNX_PREFIX}/bin:$PATH:$NV_DRIVER/bin
+export C_INCLUDE_PATH=${C_INCLUDE_PATH:+$C_INCLUDE_PATH:}${MLNX_PREFIX}/include:${MLNX_PREFIX}/include/infiniband
+export CPLUS_INCLUDE_PATH=${CPLUS_INCLUDE_PATH:+$CPLUS_INCLUDE_PATH:}${MLNX_PREFIX}/include:${MLNX_PREFIX}/include/
 
 if lspci | grep -qE "[0-9a-fA-F][0-9a-fA-F]:[0-9a-fA-F][0-9a-fA-F].[0-9] (3D|VGA compatible) controller: NVIDIA Corporation.*"; then
     if [ -d "$PRE_INSTALLED_NV_DRIVER_PATH" ]; then
@@ -32,13 +35,8 @@
         /bin/bash install-nvidia-drivers || exit $?
         echo NVIDIA gpu detected, drivers installed
 
-<<<<<<< HEAD
-    /bin/bash enable-nvidia-persistenced-mode.sh || exit $?
-    echo NVIDIA GPU persistenced-mode is enabled
-=======
         /bin/bash enable-nvidia-persistenced-mode.sh || exit $?
     fi
->>>>>>> 92975d7d
 
     ./config-docker-runtime.sh "$@"
 else
