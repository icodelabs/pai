#!/usr/bin/python
# Copyright (c) Microsoft Corporation
# All rights reserved.
#
# MIT License
#
# Permission is hereby granted, free of charge, to any person obtaining a copy of this software and associated
# documentation files (the "Software"), to deal in the Software without restriction, including without limitation
# the rights to use, copy, modify, merge, publish, distribute, sublicense, and/or sell copies of the Software, and
# to permit persons to whom the Software is furnished to do so, subject to the following conditions:
# The above copyright notice and this permission notice shall be included in all copies or substantial portions of the Software.
#
# THE SOFTWARE IS PROVIDED *AS IS*, WITHOUT WARRANTY OF ANY KIND, EXPRESS OR IMPLIED, INCLUDING
# BUT NOT LIMITED TO THE WARRANTIES OF MERCHANTABILITY, FITNESS FOR A PARTICULAR PURPOSE AND
# NONINFRINGEMENT. IN NO EVENT SHALL THE AUTHORS OR COPYRIGHT HOLDERS BE LIABLE FOR ANY CLAIM,
# DAMAGES OR OTHER LIABILITY, WHETHER IN AN ACTION OF CONTRACT, TORT OR OTHERWISE, ARISING FROM,
# OUT OF OR IN CONNECTION WITH THE SOFTWARE OR THE USE OR OTHER DEALINGS IN THE SOFTWARE.

import argparse
import urlparse
import os
import json
import sys
import requests
import logging
import time
import threading

import paramiko
import yaml
from wsgiref.simple_server import make_server
from prometheus_client import make_wsgi_app, Counter, Summary, Histogram
from prometheus_client.core import GaugeMetricFamily, CounterMetricFamily, Summary, REGISTRY

logger = logging.getLogger(__name__)


##### watchdog will generate following metrics
# Document about these metrics is in `prometheus/doc/watchdog-metrics.md`

error_counter = Counter("process_error_log_total", "total count of error log", ["type"])

api_healthz_histogram = Histogram("k8s_api_healthz_resp_latency_seconds",
        "Response latency for requesting k8s api healthz (seconds)")

# use `histogram_quantile(0.95, sum(rate(k8s_etcd_resp_latency_seconds_bucket[5m])) by (le))`
# to get 95 percentile latency in past 5 miniute.
etcd_healthz_histogram = Histogram("k8s_etcd_resp_latency_seconds",
        "Response latency for requesting etcd healthz (seconds)")

list_pods_histogram = Histogram("k8s_api_list_pods_latency_seconds",
        "Response latency for list pods from k8s api (seconds)")

list_nodes_histogram = Histogram("k8s_api_list_nodes_latency_seconds",
        "Response latency for list nodes from k8s api (seconds)")

def gen_pai_pod_gauge():
    return GaugeMetricFamily("pai_pod_count", "count of pai pod",
            labels=["service_name", "name", "phase", "host_ip",
                "initialized", "pod_scheduled", "ready"])

def gen_pai_container_gauge():
    return GaugeMetricFamily("pai_container_count", "count of container pod",
            labels=["service_name", "pod_name", "name", "state", "host_ip", "ready"])

def gen_pai_node_gauge():
    return GaugeMetricFamily("pai_node_count", "count of pai node",
            labels=["name", "disk_pressure", "memory_pressure", "out_of_disk", "ready"])

def gen_k8s_component_gauge():
    return GaugeMetricFamily("k8s_component_count", "count of k8s component",
            labels=["service_name", "error", "host_ip"])

##### watchdog will generate above metrics

class AtomicRef(object):
    """ a thread safe way to store and get object, should not modify data get from this ref """
    def __init__(self):
        self.data = None
        self.lock = threading.RLock()

    def get_and_set(self, new_data):
        data = None
        with self.lock:
            data, self.data = self.data, new_data
        return data

    def get(self):
        with self.lock:
            return self.data


class CustomCollector(object):
    def __init__(self, atomic_ref):
        self.atomic_ref = atomic_ref

    def collect(self):
        data = self.atomic_ref.get()

        if data is not None:
            for datum in data:
                yield datum
        else:
            # https://stackoverflow.com/a/6266586
            # yield nothing
            return
            yield


def catch_exception(fn, msg, default, *args, **kwargs):
    """ wrap fn call with try catch, makes watchdog more robust """
    try:
        return fn(*args, **kwargs)
    except Exception as e:
        error_counter.labels(type="parse").inc()
        logger.exception(msg)
        return default


def parse_pod_item(pai_pod_gauge, pai_container_gauge, pod):
    """ add metrics to pai_pod_gauge or pai_container_gauge if successfully paesed pod.
    Because we are parsing json outputed by k8s, its format is subjected to change,
    we should test if field exists before accessing it to avoid KeyError """

    pod_name = pod["metadata"]["name"]
    labels = pod["metadata"].get("labels")
    if labels is None or "app" not in labels.keys():
        logger.warning("unkown pod %s", pod["metadata"]["name"])
        return None

    service_name = labels["app"] # get pai service name from label

    status = pod["status"]

    if status.get("phase") is not None:
        phase = status["phase"].lower()
    else:
        phase = "unknown"

    host_ip = "unscheduled" # can not specify None here, None will cause None exception
    if status.get("hostIP") is not None:
        host_ip = status["hostIP"]

    initialized = pod_scheduled = ready = "unknown"

    conditions = status.get("conditions")
    if conditions is not None:
        for cond in conditions:
            cond_t = cond["type"] # Initialized|Ready|PodScheduled
            cond_status = cond["status"].lower()

            if cond_t == "Initialized":
                initialized = cond_status
            elif cond_t == "PodScheduled":
                pod_scheduled = cond_status
            elif cond_t == "Ready":
                ready = cond_status
            else:
                error_counter.labels(type="unknown_pod_cond").inc()
                logger.error("unexpected condition %s in pod %s", cond_t, pod_name)

    pai_pod_gauge.add_metric([service_name, pod_name, phase, host_ip,
        initialized, pod_scheduled, ready], 1)

    # generate pai_containers
    if status.get("containerStatuses") is not None:
        container_statuses = status["containerStatuses"]

        for container_status in container_statuses:
            container_name = container_status["name"]

            ready = False

            if container_status.get("ready") is not None:
                ready = container_status["ready"]

            container_state = None
            if container_status.get("state") is not None:
                state = container_status["state"]
                if len(state) != 1:
                    error_counter.labels(type="unexpected_container_state").inc()
                    logger.error("unexpected state %s in container %s",
                            json.dumps(state), container_name)
                else:
                    container_state = state.keys()[0].lower()

            pai_container_gauge.add_metric([service_name, pod_name, container_name,
                container_state, host_ip, str(ready).lower()], 1)

    return pai_pod_gauge, pai_container_gauge


def process_pods_status(pai_pod_gauge, pai_container_gauge, podsJsonObject):
    def _map_fn(item):
        return catch_exception(parse_pod_item,
                "catch exception when parsing pod item",
                None,
                pai_pod_gauge, pai_container_gauge, item)

    map(_map_fn, podsJsonObject["items"])


def collect_healthz(gauge, histogram, service_name, scheme, address, port, url, ca_path, headers):
    with histogram.time():
        error = "ok"
        try:
            error = requests.get("{}://{}:{}{}".format(scheme, address, port, url), headers = headers, verify = ca_path).text
        except Exception as e:
            error_counter.labels(type="healthz").inc()
            error = str(e)
            logger.exception("requesting %s:%d%s failed", address, port, url)

        gauge.add_metric([service_name, error, address], 1)


<<<<<<< HEAD
def collect_k8s_componentStaus(k8s_gauge, api_server_scheme, api_server_ip, api_server_port, nodesJsonObject, ca_path, headers):
=======
def collect_k8s_component(k8s_gauge, api_server_ip, api_server_port):
>>>>>>> 55ce5e95
    collect_healthz(k8s_gauge, api_healthz_histogram,
            "k8s_api_server", api_server_scheme, api_server_ip, api_server_port, "/healthz", ca_path, headers)
    collect_healthz(k8s_gauge, etcd_healthz_histogram,
            "k8s_etcd", api_server_scheme, api_server_ip, api_server_port, "/healthz/etcd", ca_path, headers)

<<<<<<< HEAD
    # check kubelet
    nodeItems = nodesJsonObject["items"]

    for name in nodeItems:
        ip = name["metadata"]["name"]
        
        collect_healthz(k8s_gauge, kubelet_healthz_histogram,
            "k8s_kubelet", "http", ip, 10255, "/healthz", None, None)

=======
>>>>>>> 55ce5e95

def parse_node_item(pai_node_gauge, node):
    name = node["metadata"]["name"]

    disk_pressure = memory_pressure = out_of_disk = ready = "unknown"

    if node.get("status") is not None:
        status = node["status"]

        if status.get("conditions") is not None:
            conditions = status["conditions"]

            for cond in conditions:
                cond_t = cond["type"]
                status = cond["status"].lower()

                if cond_t == "DiskPressure":
                    disk_pressure = status
                elif cond_t == "MemoryPressure":
                    memory_pressure = status
                elif cond_t == "OutOfDisk":
                    out_of_disk = status
                elif cond_t == "Ready":
                    ready = status
                else:
                    error_counter.labels(type="unknown_node_cond").inc()
                    logger.error("unexpected condition %s in node %s", cond_t, name)
    else:
        logger.warning("unexpected structure of node %s: %s", name, json.dumps(node))

    pai_node_gauge.add_metric([name, disk_pressure, memory_pressure, out_of_disk, ready], 1)

    return pai_node_gauge


def process_nodes_status(pai_node_gauge, nodesJsonObject):
    def _map_fn(item):
        return catch_exception(parse_node_item,
                "catch exception when parsing node item",
                None,
                pai_node_gauge, item)

    map(_map_fn, nodesJsonObject["items"])


def load_machine_list(configFilePath):
    with open(configFilePath, "r") as f:
        return yaml.load(f)["hosts"]


def request_with_histogram(url, histogram, ca_path, headers):
    with histogram.time():
        return requests.get(url, headers = headers, verify = ca_path).json()


def try_remove_old_prom_file(path):
    """ try to remove old prom file, since old prom file are exposed by node-exporter,
    if we do not remove, node-exporter will still expose old metrics """
    if os.path.isfile(path):
        try:
            os.unlink(path)
        except Exception as e:
            log.warning("can not remove old prom file %s", path)

def main(args):
    logDir = args.log

    try_remove_old_prom_file(logDir + "/watchdog.prom")

    address = args.k8s_api
    parse_result = urlparse.urlparse(address)
    api_server_scheme = parse_result.scheme
    api_server_ip = parse_result.hostname
    api_server_port = parse_result.port or 80
    ca_path = args.ca
    bearer_path = args.bearer
    if (ca_path is None and bearer_path is not None) or (ca_path is not None and bearer_path is None):
        log.warning("please provide bearer_path and ca_path at the same time or not")        
    headers = None
    if bearer_path is not None:
        with open(bearer_path, 'r') as bearer_file:
           bearer = bearer_file.read()
           headers = {'Authorization': "Bearer {}".format(bearer)}

    list_pods_url = "{}/api/v1/namespaces/default/pods/".format(address)
    list_nodes_url = "{}/api/v1/nodes/".format(address)

    atomic_ref = AtomicRef()

    REGISTRY.register(CustomCollector(atomic_ref))

    app = make_wsgi_app(REGISTRY)
    httpd = make_server("", int(args.port), app)
    t = threading.Thread(target=httpd.serve_forever)
    t.daemon = True
    t.start()

    while True:
        # these gauge is generate on each iteration
        pai_pod_gauge = gen_pai_pod_gauge()
        pai_container_gauge = gen_pai_container_gauge()
        pai_node_gauge = gen_pai_node_gauge()
        k8s_gauge = gen_k8s_component_gauge()

        try:
            # 1. check service level status
            podsStatus = request_with_histogram(list_pods_url, list_pods_histogram, ca_path, headers)
            process_pods_status(pai_pod_gauge, pai_container_gauge, podsStatus)

            # 2. check nodes level status
<<<<<<< HEAD
            nodesStatus = request_with_histogram(list_nodes_url, list_nodes_histogram, ca_path, headers) 
            process_nodes_status(pai_node_gauge, nodesStatus)

            # 3. check k8s level status
            collect_k8s_componentStaus(k8s_gauge, api_server_scheme, api_server_ip, api_server_port, nodesStatus, ca_path, headers)
=======
            nodes_status = request_with_histogram(list_nodes_url, list_nodes_histogram)
            process_nodes_status(pai_node_gauge, nodes_status)

            # 3. check k8s level status
            collect_k8s_component(k8s_gauge, api_server_ip, api_server_port)
>>>>>>> 55ce5e95
        except Exception as e:
            error_counter.labels(type="unknown").inc()
            logger.exception("watchdog failed in one iteration")

        atomic_ref.get_and_set([pai_pod_gauge, pai_container_gauge, pai_node_gauge,
            k8s_gauge])

        time.sleep(float(args.interval))


def get_logging_level():
    mapping = {
            "DEBUG": logging.DEBUG,
            "INFO": logging.INFO,
            "WARNING": logging.WARNING
            }

    result = logging.INFO

    if os.environ.get("LOGGING_LEVEL") is not None:
        level = os.environ["LOGGING_LEVEL"]
        result = mapping.get(level.upper())
        if result is None:
            sys.stderr.write("unknown logging level " + level + ", default to INFO\n")
            result = logging.INFO

    return result


if __name__ == "__main__":
    parser = argparse.ArgumentParser()
    parser.add_argument("k8s_api", help="kubernetes api uri eg. http://10.151.40.133:8080")
    parser.add_argument("--log", "-l", help="log dir to store log", default="/datastorage/prometheus")
    parser.add_argument("--interval", "-i", help="interval between two collection", default="30")
    parser.add_argument("--port", "-p", help="port to expose metrics", default="9101")
    parser.add_argument("--ca", "-c", help="ca file path")
    parser.add_argument("--bearer", "-b", help="bearer token file path")    
    args = parser.parse_args()

    logging.basicConfig(format="%(asctime)s - %(levelname)s - %(filename)s:%(lineno)s - %(message)s",
            level=get_logging_level())

    main(args)<|MERGE_RESOLUTION|>--- conflicted
+++ resolved
@@ -213,28 +213,11 @@
         gauge.add_metric([service_name, error, address], 1)
 
 
-<<<<<<< HEAD
-def collect_k8s_componentStaus(k8s_gauge, api_server_scheme, api_server_ip, api_server_port, nodesJsonObject, ca_path, headers):
-=======
-def collect_k8s_component(k8s_gauge, api_server_ip, api_server_port):
->>>>>>> 55ce5e95
+def collect_k8s_component(k8s_gauge, api_server_scheme, api_server_ip, api_server_port, ca_path, headers):
     collect_healthz(k8s_gauge, api_healthz_histogram,
             "k8s_api_server", api_server_scheme, api_server_ip, api_server_port, "/healthz", ca_path, headers)
     collect_healthz(k8s_gauge, etcd_healthz_histogram,
             "k8s_etcd", api_server_scheme, api_server_ip, api_server_port, "/healthz/etcd", ca_path, headers)
-
-<<<<<<< HEAD
-    # check kubelet
-    nodeItems = nodesJsonObject["items"]
-
-    for name in nodeItems:
-        ip = name["metadata"]["name"]
-        
-        collect_healthz(k8s_gauge, kubelet_healthz_histogram,
-            "k8s_kubelet", "http", ip, 10255, "/healthz", None, None)
-
-=======
->>>>>>> 55ce5e95
 
 def parse_node_item(pai_node_gauge, node):
     name = node["metadata"]["name"]
@@ -345,19 +328,11 @@
             process_pods_status(pai_pod_gauge, pai_container_gauge, podsStatus)
 
             # 2. check nodes level status
-<<<<<<< HEAD
-            nodesStatus = request_with_histogram(list_nodes_url, list_nodes_histogram, ca_path, headers) 
-            process_nodes_status(pai_node_gauge, nodesStatus)
+            nodes_status = request_with_histogram(list_nodes_url, list_nodes_histogram, ca_path, headers) 
+            process_nodes_status(pai_node_gauge, nodes_status)
 
             # 3. check k8s level status
-            collect_k8s_componentStaus(k8s_gauge, api_server_scheme, api_server_ip, api_server_port, nodesStatus, ca_path, headers)
-=======
-            nodes_status = request_with_histogram(list_nodes_url, list_nodes_histogram)
-            process_nodes_status(pai_node_gauge, nodes_status)
-
-            # 3. check k8s level status
-            collect_k8s_component(k8s_gauge, api_server_ip, api_server_port)
->>>>>>> 55ce5e95
+            collect_k8s_component(k8s_gauge, api_server_scheme, api_server_ip, api_server_port, ca_path, headers)
         except Exception as e:
             error_counter.labels(type="unknown").inc()
             logger.exception("watchdog failed in one iteration")
