# Tutorial: Booting up the cluster

This document introduces the detailed procedures to boot up PAI on a cluster. Please refer to this [section](../README.md) if user need the complete information on cluster deployment and maintenance.

Please refer to Section [single box deployment](./single-box-deployment.md) if user would like to deploy PAI on a single server.


## Table of contents:
<!-- TOC depthFrom:2 depthTo:3 -->

- [Overview](#overview)
<<<<<<< HEAD
- [Quick deploy with default settings](#quickdeploy)
- [Customized deploy](#customizeddeploy)
=======
- [Before all: Please choose a PAI stable release](#choose-a-pai-release)
- [Step 1a. Prepare PAI configuration: Manual approach](#step-1a)
- [Step 1b. Prepare PAI configuration: Using `paictl` tool for a quickstart deployment](#step-1b)
- [Step 2. Boot up Kubernetes](#step-2)
- [Step 3. Start all PAI services](#step-3)
>>>>>>> 49354e18
- [Appendix: Default values in auto-generated configuration files](#appendix)

<!-- /TOC -->

## Overview <a name="overview"></a>

We assume that the whole cluster has already been configured by the system maintainer to meet the [Prerequisites](../../README.md#how-to-deploy).

With the cluster being set up, the steps to bring PAI up on it are as follows:

- Step 0. Prepare dev-box
- Step 1. Prepare PAI configuration.
    - (For advanced users) This step can either be done by writing the configuration files manually,
    - (For novice users) or be done using the `paictl` tool.
- Step 2. Boot up Kubernetes.
- Step 3. Start all PAI services.

<<<<<<< HEAD
## Quick deploy with default settings <a name="quickdeploy"></a>
### Step 0. Prepare the dev-box
=======
## Before all: please choose a PAI stable release <a name="choose-a-pai-release"></a>

**Notice: You should always deploy a stable release of PAI.** You can check the [release list](https://github.com/Microsoft/pai/releases).

Please make sure:

- Work on the right code. Please checkout PAI source code with the latest release.
- Refer to the right doc matching the release.

## Step 1a. Prepare PAI configuration: Manual approach <a name="step-1a"></a>
>>>>>>> 49354e18

It is recommended to perform the operations below in a dev box.
Please refer to this [section](../pai-management/doc/how-to-setup-dev-box.md) for the details of setting up a dev-box.

### Step 1. Prepare the quick-start.yaml file <a name="step-1a"></a>

An example yaml file is shown below. Note that you should change the IP address of the machine and ssh information accordingly.

```yaml
# quick-start.yaml

# (Required) Please fill in the IP address of the server you would like to deploy OpenPAI
machines:
  - 192.168.1.11
  - 192.168.1.12
  - 192.168.1.13

# (Required) Log-in info of all machines. System administrator should guarantee
# that the username/password pair is valid and has sudo privilege.
ssh-username: pai
ssh-password: pai-password

# (Optional, default=22) Port number of ssh service on each machine.
#ssh-port: 22

# (Optional, default=DNS of the first machine) Cluster DNS.
#dns: <ip-of-dns>

# (Optional, default=10.254.0.0/16) IP range used by Kubernetes. Note that
# this IP range should NOT conflict with the current network.
#service-cluster-ip-range: <ip-range-for-k8s>

```

### Step 2. Generate OpenPAI configuration files

After the quick-start.yaml is ready, use it to generate four configuration yaml files as follows.

```
python paictl.py cluster generate-configuration -i ~/quick-start.yaml -o ~/pai-config -f
```

The command will generate the following four yaml files.

```
cluster-configuration.yaml
k8s-role-definition.yaml
kubernetes-configuration.yaml
serivices-configuration.yaml
```
Please refer to this [section](../pai-management/doc/how-to-write-pai-configuration.md) for the details of the configuration files.

### Step 3. Boot up Kubernetes

Use the four yaml files to boot up k8s.
Please refer to this [section](../pai-management/doc/cluster-bootup.md#step-2) for details.

### Step 4. Start all OpenPAI services

After k8s starts, boot up all OpenPAI services.
Please refer to this [section](../pai-management/doc/cluster-bootup.md#step-3) for details.

## Customized deploy <a name="customizeddeploy"></a>
### Step 0. Prepare the dev-box

<<<<<<< HEAD
It is recommended to perform the operations below in a dev box.
Please refer to this [section](../pai-management/doc/how-to-setup-dev-box.md) for the details of setting up a dev-box.

### Step 1. Prepare PAI configuration: Manual approach <a name="step-1a"></a>

This method is for advanced users. PAI configuration consists of 4 YAML files:

- [`cluster-configuration.yaml`](./how-to-write-pai-configuration.md#cluster_configuration) - Machine-level configurations, including login info, machine SKUs, labels of each machine, etc.
- [`kubernetes-configuration.yaml`](./how-to-write-pai-configuration.md#kubernetes_configuration) - Kubernetes-level configurations, part 1. This file contains basic configurations of Kubernetes, such as the version info, network configurations, etc.
- [`k8s-role-definition.yaml`](./how-to-write-pai-configuration.md#k8s_role_definition) - Kubernetes-level configurations, part 2. This file contains the mappings of Kubernetes roles and machine labels.
- [`serivices-configuration.yaml`](./how-to-write-pai-configuration.md#services_configuration) - Service-level configurations. This file contains the definitions of cluster id, docker registry, and those of all individual PAI services.

There are two ways to prepare the above 4 PAI configuration files. The first one is to prepare them manually. The description of each field in these configuration files can be found in [A Guide For Cluster Configuration](how-to-write-pai-configuration.md).

If you want to deploy PAI in single box environment, please refer to [Single Box Deployment](single-box-deployment.md) to edit configuration files.
=======
ssh-username: pai-admin
ssh-password: pai-admin-password
```
An example quick-start.yaml file is available [here](../quick-start/quick-start-example.yaml).
Note that the quick start approach does not provide high availability and customized deployment, which is done through the [manual approach](#step-1a).
>>>>>>> 49354e18

### Step 2. Boot up Kubernetes <a name="step-2"></a>

After the configuration files are prepared, the Kubernetes services can be started using `paictl` tool:

```
python paictl.py cluster k8s-bootup \
  -p /path/to/cluster-configuration/dir
```

The `paictl` tool does the following things:

- Install `kubectl` command in the current machine (the dev-box).
- Generate Kubernetes-related configuration files based on `cluster-configuration.yaml`, `kubernetes-configuration.yaml` and `k8s-role-definition.yaml`.
- Use `kubectl` to boot up Kubernetes on target machines.

After this step, the system maintainer can check the status of Kubernetes by accessing Kubernetes Dashboard:
```
http://<master>:9090
```
where `<master>` denotes the IP address of the load balancer of Kubernetes master nodes. When there is only one master node and a load balancer is not used, it is usually the IP address of the master node itself.

### Step 3. Start all PAI services <a name="step-3"></a>

When Kubernetes is up and running, PAI services can then be deployed to it using `paictl` tool:

```
python paictl.py service start \
  -p /path/to/cluster-configuration/dir \
  [ -n service-name ]
```

If the `-n` parameter is specified, only the given service, e.g. `rest-server`, `webportal`, `watchdog`, etc., will be deployed. If not, all PAI services will be deployed. In the latter case, the above command does the following things:

- Generate Kubernetes-related configuration files based on `cluster-configuration.yaml`.
- Use `kubectl` to set up config maps and create pods on Kubernetes.

After this step, the system maintainer can check the status of PAI services by accessing PAI web portal:
```
http://<master>:9286
```
where `<master>` is the same as in the previous [section](#step-2).

## Appendix: Default values in auto-generated configuration files <a name="appendix"></a>

The `paictl` tool sets the following default values in the 4 configuration files:

- The first machine in the machine list will be configured as the master node.
- If not explicitly specified, the SSH port is set to `22`.
- If not explicitly specified, the cluster DNS is set to the value of the `nameserver` field in `/etc/resolv.conf` file of the master node.
- If not explicitly specified, the IP range used by Kubernetes is set to `10.254.0.0/16`.
- The docker registry is set to `docker.io`, and the docker namespace is set to `openpai`. In another word, all PAI service images will be pulled from `docker.io/openpai` (see [this link](https://hub.docker.com/r/openpai/) on DockerHub for the details of all images).
- Cluster id is set to `pai-example`.
- Cluster id is set to `pai-example`.
- REST server's admin user is set to `admin`, and its password is set to `admin-password`
- There is only one VC in the system, `default`, which has 100% of the resource capacity.<|MERGE_RESOLUTION|>--- conflicted
+++ resolved
@@ -9,16 +9,8 @@
 <!-- TOC depthFrom:2 depthTo:3 -->
 
 - [Overview](#overview)
-<<<<<<< HEAD
 - [Quick deploy with default settings](#quickdeploy)
 - [Customized deploy](#customizeddeploy)
-=======
-- [Before all: Please choose a PAI stable release](#choose-a-pai-release)
-- [Step 1a. Prepare PAI configuration: Manual approach](#step-1a)
-- [Step 1b. Prepare PAI configuration: Using `paictl` tool for a quickstart deployment](#step-1b)
-- [Step 2. Boot up Kubernetes](#step-2)
-- [Step 3. Start all PAI services](#step-3)
->>>>>>> 49354e18
 - [Appendix: Default values in auto-generated configuration files](#appendix)
 
 <!-- /TOC -->
@@ -36,22 +28,8 @@
 - Step 2. Boot up Kubernetes.
 - Step 3. Start all PAI services.
 
-<<<<<<< HEAD
 ## Quick deploy with default settings <a name="quickdeploy"></a>
 ### Step 0. Prepare the dev-box
-=======
-## Before all: please choose a PAI stable release <a name="choose-a-pai-release"></a>
-
-**Notice: You should always deploy a stable release of PAI.** You can check the [release list](https://github.com/Microsoft/pai/releases).
-
-Please make sure:
-
-- Work on the right code. Please checkout PAI source code with the latest release.
-- Refer to the right doc matching the release.
-
-## Step 1a. Prepare PAI configuration: Manual approach <a name="step-1a"></a>
->>>>>>> 49354e18
-
 It is recommended to perform the operations below in a dev box.
 Please refer to this [section](../pai-management/doc/how-to-setup-dev-box.md) for the details of setting up a dev-box.
 
@@ -116,7 +94,6 @@
 ## Customized deploy <a name="customizeddeploy"></a>
 ### Step 0. Prepare the dev-box
 
-<<<<<<< HEAD
 It is recommended to perform the operations below in a dev box.
 Please refer to this [section](../pai-management/doc/how-to-setup-dev-box.md) for the details of setting up a dev-box.
 
@@ -132,13 +109,6 @@
 There are two ways to prepare the above 4 PAI configuration files. The first one is to prepare them manually. The description of each field in these configuration files can be found in [A Guide For Cluster Configuration](how-to-write-pai-configuration.md).
 
 If you want to deploy PAI in single box environment, please refer to [Single Box Deployment](single-box-deployment.md) to edit configuration files.
-=======
-ssh-username: pai-admin
-ssh-password: pai-admin-password
-```
-An example quick-start.yaml file is available [here](../quick-start/quick-start-example.yaml).
-Note that the quick start approach does not provide high availability and customized deployment, which is done through the [manual approach](#step-1a).
->>>>>>> 49354e18
 
 ### Step 2. Boot up Kubernetes <a name="step-2"></a>
 
