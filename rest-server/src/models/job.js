--- conflicted
+++ resolved
@@ -370,12 +370,8 @@
 
   generateFrameworkDescription(data) {
     const gpuType = data.gpuType || null;
-<<<<<<< HEAD
-    const fancyRetryPolicy = (data.retryCount >= -1);
-=======
     const fancyRetryPolicy = (data.retryCount !== -2);
     const minSucceededTaskCount = (data.killAllOnCompletedTaskNumber > 0) ? 1 : null;
->>>>>>> 7e2d587f
     const virtualCluster = (!data.virtualCluster) ? 'default' : data.virtualCluster;
     const frameworkDescription = {
       'version': 10,
