--- conflicted
+++ resolved
@@ -1,12 +1,6 @@
-<<<<<<< HEAD
 --- hadoop/yarn-site.xml	2017-11-13 02:36:07.769706914 -0500
 +++ bootstrap/hadoop-service/hadoop-configuration/resourcemanager-yarn-site.xml	2017-11-13 02:38:31.329774525 -0500
 @@ -12,8 +12,128 @@
-=======
---- yarn-site.xml	2018-04-04 07:06:34.494361873 -0400
-+++ resourcemanager-yarn-site.xml	2018-04-04 06:03:35.059800861 -0400
-@@ -12,8 +12,123 @@
->>>>>>> e9e3d6d8
    See the License for the specific language governing permissions and
    limitations under the License. See accompanying LICENSE file.
  -->
