--- conflicted
+++ resolved
@@ -148,31 +148,6 @@
   },
 ];
 
-const generateDetailHtml = (data) => {
-  const template = data.job ? data.job : data;
-  const templateDetailHtml = templateDetailComponent({
-    breadcrumb: breadcrumbComponent,
-    overview: detailOverviewComponent,
-    qa: detailQaComponent,
-    review: detailReviewComponent,
-    experiment: detailExperimentComponent,
-    detail: {
-      type: template.type,
-      name: template.name,
-      version: template.version,
-      uses: 120,
-      star: 4,
-      description: template.description,
-      contributor: template.contributor,
-      overview: overviewData,
-      qas: qaData,
-      reviews: reviewData,
-      experiments: experimentData,
-    },
-  });
-  return templateDetailHtml;
-}
-
 const loadSummary = () => {
   const searchParams = new URLSearchParams(window.location.search);
   const type = searchParams.get('type');
@@ -186,7 +161,6 @@
       type: 'GET',
       dataType: 'json',
       success: function(data) {
-<<<<<<< HEAD
         var template = data.job ? data.job : data;
         var overviewData = {
           description: template.description,
@@ -225,9 +199,6 @@
           },
         });
         $('#content-wrapper').html(templateDetailHtml);
-=======
-        $('#content-wrapper').html(generateDetailHtml(data));
->>>>>>> 9a5111c2
         $('#btn-use').click((event) => {
           window.location.href = "/import.html" + window.location.search;
         });
