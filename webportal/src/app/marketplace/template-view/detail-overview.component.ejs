<div class="row">
  <div class="col-md-8 ov-left">
    <% if (data.prerequisites.length > 0) { %>
    <ul>
<<<<<<< HEAD
    <%= card({data: data.prerequisites, type: "Prerequisites"}) %>
=======
      <% for (let i = 0; i < data.prerequisites.length; i ++) { %>
      <li>
        <a href="<%= data.prerequisites[i].link %>">
          <div align="center">
            <img src="<%= data.prerequisites[i].avatar %>">
          </div>
          <h5><%= data.prerequisites[i].name %></h5>
          <div class="contributor">
            <span><%= data.prerequisites[i].contributor %></span>
            <div class="float-right">
              <span class="glyphicon glyphicon-download-alt" aria-hidden="true"></span>
              <span><%= data.prerequisites[i].downloads %></span>
            </div>
          </div>
          <p>
            <% for (let j = 0; j < data.prerequisites[i].star; j ++) { %>
              <span class="glyphicon glyphicon-star" aria-hidden="true"></span>
            <% } %>
            <% for (let j = data.prerequisites[i].star; j < 5; j ++) { %>
              <span class="glyphicon glyphicon-star-empty" aria-hidden="true"></span>
            <% } %>
          </p>
        </a>
      </li>
      <% } %>
>>>>>>> 58e819db
    </ul>
    <div class="clear"></div>
    <% } %>
    <h4>Overview</h4>
    <p><%= data.description %></p>
  </div>
  <div class="col-md-4 ov-right">
    <!-- categories -->
    <div class="categories">
      <div>
        <h3>Categories</h3>
      </div>
      <div>
        <% for (let i = 0; i < data.categories.length; i ++) { %>
          <a href="#"><%= data.categories[i] %></a>
        <% } %>
      </div>
    </div>
    <!-- tags -->
    <div class="tags">
      <div>
        <h3>Tags</h3>
      </div>
      <div>
        <% for (let i = 0; i < data.tags.length; i ++) { %>
          <a href="#"><%= data.tags[i] %></a>
        <% } %>
      </div>
    </div>
    <!-- resource -->
    <div class="resource">
      <h3>Resources</h3>
      <ul>
        <li>
          <a href="#">Repository</a>
        </li>
        <li>
          <a href="#">License</a>
        </li>
        <li>
          <a href="#">Download Extension</a>
        </li>
      </ul>
    </div>
    <!-- project details -->
    <div class="resource">
      <h3>Project Details</h3>
      <ul>
        <li>
          <a href="#">
            <img src="${require('../../../assets/img/1.png')}" alt="" />
            mre/vscode-snippet
          </a>
        </li>
        <li>
          <a href="#">
            <img src="${require('../../../assets/img/2.png')}" alt="" />
            No Pull Requests
          </a>
        </li>
        <li>
          <a href="#">
            <img src="${require('../../../assets/img/3.png')}" alt="" />
            3 Open Issues
          </a>
        </li>
        <li>
          <a href="#"><img src="${require('../../../assets/img/4.png')}" alt="" />
            Last commit: 13 hours ago</a>
        </li>
      </ul>
    </div>
    <!-- More Info -->
    <div class="more_info">
      <h3>More Info</h3>
      <div>
        <table>
          <tr>
            <td>Version</td>
            <td>0.1.3</td>
          </tr>
          <tr>
            <td>Last updated</td>
            <td>2018年1月22日 10：51：05</td>
          </tr>
          <tr>
            <td>Publisher</td>
            <td>Adam Driscoll</td>
          </tr>
          <tr>
            <td>Report</td>
            <td>report Abuse</td>
          </tr>
        </table>
      </div>
    </div>
    <!-- logo -->
    <div class="last_logo">
      <img src="${require('../../../assets/img/5.png')}" alt="" />
      <img src="${require('../../../assets/img/6.png')}" alt="" />
      <img src="${require('../../../assets/img/7.png')}" alt="" />
    </div>
  </div>
</div><|MERGE_RESOLUTION|>--- conflicted
+++ resolved
@@ -1,37 +1,7 @@
 <div class="row">
   <div class="col-md-8 ov-left">
     <% if (data.prerequisites.length > 0) { %>
-    <ul>
-<<<<<<< HEAD
     <%= card({data: data.prerequisites, type: "Prerequisites"}) %>
-=======
-      <% for (let i = 0; i < data.prerequisites.length; i ++) { %>
-      <li>
-        <a href="<%= data.prerequisites[i].link %>">
-          <div align="center">
-            <img src="<%= data.prerequisites[i].avatar %>">
-          </div>
-          <h5><%= data.prerequisites[i].name %></h5>
-          <div class="contributor">
-            <span><%= data.prerequisites[i].contributor %></span>
-            <div class="float-right">
-              <span class="glyphicon glyphicon-download-alt" aria-hidden="true"></span>
-              <span><%= data.prerequisites[i].downloads %></span>
-            </div>
-          </div>
-          <p>
-            <% for (let j = 0; j < data.prerequisites[i].star; j ++) { %>
-              <span class="glyphicon glyphicon-star" aria-hidden="true"></span>
-            <% } %>
-            <% for (let j = data.prerequisites[i].star; j < 5; j ++) { %>
-              <span class="glyphicon glyphicon-star-empty" aria-hidden="true"></span>
-            <% } %>
-          </p>
-        </a>
-      </li>
-      <% } %>
->>>>>>> 58e819db
-    </ul>
     <div class="clear"></div>
     <% } %>
     <h4>Overview</h4>
