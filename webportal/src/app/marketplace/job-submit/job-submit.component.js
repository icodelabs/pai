// Copyright (c) Microsoft Corporation
// All rights reserved.
//
// MIT License
//
// Permission is hereby granted, free of charge, to any person obtaining a copy of this software and associated
// documentation files (the "Software"), to deal in the Software without restriction, including without limitation
// the rights to use, copy, modify, merge, publish, distribute, sublicense, and/or sell copies of the Software, and
// to permit persons to whom the Software is furnished to do so, subject to the following conditions:
// The above copyright notice and this permission notice shall be included in all copies or substantial portions of the Software.
//
// THE SOFTWARE IS PROVIDED *AS IS*, WITHOUT WARRANTY OF ANY KIND, EXPRESS OR IMPLIED, INCLUDING
// BUT NOT LIMITED TO THE WARRANTIES OF MERCHANTABILITY, FITNESS FOR A PARTICULAR PURPOSE AND
// NONINFRINGEMENT. IN NO EVENT SHALL THE AUTHORS OR COPYRIGHT HOLDERS BE LIABLE FOR ANY CLAIM,
// DAMAGES OR OTHER LIABILITY, WHETHER IN AN ACTION OF CONTRACT, TORT OR OTHERWISE, ARISING FROM,
// OUT OF OR IN CONNECTION WITH THE SOFTWARE OR THE USE OR OTHER DEALINGS IN THE SOFTWARE.

require('bootstrap/js/modal.js');

const webportalConfig = require('../../config/webportal.config.js');
const loading = require('../../job/loading/loading.component');
const userAuth = require('../../user/user-auth/user-auth.component');
const submitComponent = require('./job-submit.component.ejs');
const userTemplate = require('./sub-components/user-template.js');

require('./job-submit.component.scss');
require('./sub-components/task-format.scss');
require('./sub-components/prerequisite-format.scss');

$('#sidebar-menu--submit-v2').addClass('active');

// const submitHtml = userProfileComponent({
//   breadcrumb: submitComponent,
//   recentData: recentlyData,
//   data: myAssestData
// });


$('#content-wrapper').html(submitComponent);

$(document).on('click', '#add-task-btn', () => {
  userTemplate.showAddModal('task');
});

$(document).on('click', '#add-dockerimage-btn', () => {
  userTemplate.showAddModal('dockerimage');
});

$(document).on('click', '#add-script-btn', () => {
  userTemplate.showAddModal('script');
});

$(document).on('click', '#add-data-btn', () => {
  userTemplate.showAddModal('data');
});

$(document).on('click', '#EditYamlBtn', () => {
  userTemplate.editYaml();
});

$(document).on('click', '#exportYamlBtn', () => {
  userTemplate.exportsYaml();
});

$(document).on('click', '#yaml-edit-save-button', () => {
  userTemplate.updatePageByYamlEditor();
});

$(document).on('click', '#submitJob', () => {
  userAuth.checkToken((token) => {
    loading.showLoading();
    let data = userTemplate.createSubmitData();
    data.name += '_' + new Date().toISOString().replace(new RegExp('[-:TZ]', 'g'), '');
    $.ajax({
      url: `${webportalConfig.restServerUri}/api/v2/jobs/${data.name}`,
      data: JSON.stringify(data),
      headers: {
        Authorization: `Bearer ${token}`,
      },
      contentType: 'application/json; charset=utf-8',
      type: 'PUT',
      dataType: 'json',
      success: (data) => {
        loading.hideLoading();
        if (data.error) {
          alert(data.message);
          $('#submitHint').text(data.message);
        } else {
          alert('submit success');
          $('#submitHint').text('submitted successfully!');
        }
        window.location.replace('/view.html');
      },
      error: (xhr, textStatus, error) => {
        loading.hideLoading();
        const res = JSON.parse(xhr.responseText);
        alert(res.message);
      },
    });
  });
});

$(document).ready(() => {
  userAuth.checkToken(function(token) {
    userTemplate.initPage();
<<<<<<< HEAD
=======
    $('#submitJob').attr('disabled', 'disabled');
>>>>>>> f6c72244
    document.getElementById('importYaml').addEventListener('change', function(evt) {
      let files = evt.target.files;
      if (files.length) {
        let f = files[0];
        let reader = new FileReader(); // read the local file
        reader.onload = function(e) {
          userTemplate.updatePageFromYaml(e.target.result);
        };
        reader.readAsText(f);
<<<<<<< HEAD
=======
        $('#submitJob').attr('disabled', false);
>>>>>>> f6c72244
      }
    }, false);
  });
});<|MERGE_RESOLUTION|>--- conflicted
+++ resolved
@@ -103,10 +103,7 @@
 $(document).ready(() => {
   userAuth.checkToken(function(token) {
     userTemplate.initPage();
-<<<<<<< HEAD
-=======
     $('#submitJob').attr('disabled', 'disabled');
->>>>>>> f6c72244
     document.getElementById('importYaml').addEventListener('change', function(evt) {
       let files = evt.target.files;
       if (files.length) {
@@ -116,10 +113,7 @@
           userTemplate.updatePageFromYaml(e.target.result);
         };
         reader.readAsText(f);
-<<<<<<< HEAD
-=======
         $('#submitJob').attr('disabled', false);
->>>>>>> f6c72244
       }
     }, false);
   });
