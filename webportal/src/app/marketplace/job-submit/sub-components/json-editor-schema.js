--- conflicted
+++ resolved
@@ -88,34 +88,25 @@
     data: {
       type: 'string',
       propertyOrder: 2,
-<<<<<<< HEAD
-=======
       enum: [],
->>>>>>> 08ec2916
-      options: {
-        grid_columns: 4,
+      options: {
+          grid_columns: 4,
       },
     },
     script: {
       type: 'string',
       propertyOrder: 3,
-<<<<<<< HEAD
-=======
       enum: [],
->>>>>>> 08ec2916
-      options: {
-        grid_columns: 4,
+      options: {
+          grid_columns: 4,
       },
     },
     dockerimage: {
       type: 'string',
       propertyOrder: 4,
-<<<<<<< HEAD
-=======
       enum: [],
->>>>>>> 08ec2916
-      options: {
-        grid_columns: 4,
+      options: {
+          grid_columns: 4,
       },
     },
     instances: {
@@ -124,34 +115,34 @@
       multipleOf: 1,
       propertyOrder: 5,
       options: {
+          grid_columns: 3,
+      },
+    },
+    cpu: {
+      type: 'number',
+      minimum: 0,
+      multipleOf: 1,
+      propertyOrder: 6,
+      options: {
+          grid_columns: 3,
+      },
+    },
+    memoryMB: {
+      type: 'number',
+      minimum: 0,
+      multipleOf: 1,
+      propertyOrder: 7,
+      options: {
         grid_columns: 3,
       },
     },
-    cpu: {
-      type: 'number',
-      minimum: 0,
-      multipleOf: 1,
-      propertyOrder: 6,
-      options: {
-        grid_columns: 3,
-      },
-    },
-    memoryMB: {
-      type: 'number',
-      minimum: 0,
-      multipleOf: 1,
-      propertyOrder: 7,
-      options: {
-        grid_columns: 3,
-      },
-    },
     gpu: {
       type: 'number',
       minimum: 0,
       multipleOf: 1,
       propertyOrder: 8,
       options: {
-        grid_columns: 3,
+          grid_columns: 3,
       },
     },
     minFailedTaskCount: {
