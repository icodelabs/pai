--- conflicted
+++ resolved
@@ -272,11 +272,8 @@
       id: addModalVariables.id,
       summaryLayout: userChooseInsertLayout,
     }));
-<<<<<<< HEAD
     $('#recommandPlaceHolder').html(common.generateLoading());
-=======
->>>>>>> 13cd44d4
-
+    
     addModalVariables.addEditor = loadEditor(null, type, addModalVariables.id, false, '#editPlaceHolder');
     $(`#${type}${addModalVariables.id}-modal .edit-save`).click(() => {
       saveTemplateOnAddModal(type, addModalVariables.id);
@@ -296,11 +293,7 @@
 
     // ---------- some button listener ----------
     $('#btn-add-customize').click(() => {
-<<<<<<< HEAD
       $(`#${type}${addModalVariables.id}-modal`).modal('show');
-=======
-      $(`#${type}${addModalVariables.id}-modal`).modal({backdrop: 'static', keyboard: false});
->>>>>>> 13cd44d4
     });
 
     $('#btn-close-add-modal').click(() => {
@@ -319,19 +312,11 @@
         insertNewDockerDataScript(d);
       }
     });
-<<<<<<< HEAD
-    $('#addModal').modal('show');
-=======
     $('#addModal').modal({backdrop: 'static', keyboard: false});
->>>>>>> 13cd44d4
   } else { // add task;
     let id = editors[type].length + 1;
     $('#addCustomizeModalPlace').empty();
     let editor = loadEditor({}, type, id, false, '#addCustomizeModalPlace');
-<<<<<<< HEAD
-    $(`#${type}${id}-modal`).modal('show');
-    $(`#${type}${id}-edit-save-button`).on('click', () => {
-=======
     $(`#${type}${id}-modal`).modal({backdrop: 'static', keyboard: false});
     $(`#${type}${id}-edit-save-button`).on('click', () => {
       let error = editor.validate();
@@ -339,7 +324,6 @@
         alert(error);
         return false;
       }
->>>>>>> 13cd44d4
       let data = editor.getValue();
       data['type'] = type;
       $(`#${type}${id}-modal`).modal('hide');
