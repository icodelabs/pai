// Copyright (c) Microsoft Corporation
// All rights reserved.
//
// MIT License
//
// Permission is hereby granted, free of charge, to any person obtaining a copy of this software and associated
// documentation files (the "Software"), to deal in the Software without restriction, including without limitation
// the rights to use, copy, modify, merge, publish, distribute, sublicense, and/or sell copies of the Software, and
// to permit persons to whom the Software is furnished to do so, subject to the following conditions:
// The above copyright notice and this permission notice shall be included in all copies or substantial portions of the Software.
//
// THE SOFTWARE IS PROVIDED *AS IS*, WITHOUT WARRANTY OF ANY KIND, EXPRESS OR IMPLIED, INCLUDING
// BUT NOT LIMITED TO THE WARRANTIES OF MERCHANTABILITY, FITNESS FOR A PARTICULAR PURPOSE AND
// NONINFRINGEMENT. IN NO EVENT SHALL THE AUTHORS OR COPYRIGHT HOLDERS BE LIABLE FOR ANY CLAIM,
// DAMAGES OR OTHER LIABILITY, WHETHER IN AN ACTION OF CONTRACT, TORT OR OTHERWISE, ARISING FROM,
// OUT OF OR IN CONNECTION WITH THE SOFTWARE OR THE USE OR OTHER DEALINGS IN THE SOFTWARE.

//

require('datatables.net/js/jquery.dataTables.js');
require('datatables.net-bs/js/dataTables.bootstrap.js');
require('datatables.net-bs/css/dataTables.bootstrap.css');
require('datatables.net-plugins/sorting/natural.js');
require('datatables.net-plugins/sorting/ip-address.js');
require('datatables.net-plugins/sorting/title-numeric.js');
require('./hardware.component.scss');
const hardwareComponent = require('./hardware.component.ejs');
const breadcrumbComponent = require('../../job/breadcrumb/breadcrumb.component.ejs');
const webportalConfig = require('../../config/webportal.config.json');
//
let table = null;

//

const getCellId = (instanceName) => {
  return '#' + instanceName.replace(/(:|\.|\[|\]|,|=|@)/g, '\\$1');
};

//

const getCellHtml = (percentage) => {
  let innerColorString = '';
  let outerColorString = '';
  let loadLevelString = '';
  if (percentage < 10) {
    innerColorString = 'hsl(120, 100%, 40%)';
    outerColorString = 'hsl(120, 100%, 40%)';
    loadLevelString = 'Light load';
  } else if (percentage >= 10 && percentage < 90) {
    innerColorString = 'hsl(35, 100%, 50%)';
    outerColorString = 'hsl(35, 100%, 50%)';
    loadLevelString = 'Medium load';
  } else if (percentage >= 90) {
    innerColorString = 'hsl(0, 100%, 45%)';
    outerColorString = 'hsl(0, 100%, 45%)';
    loadLevelString = 'Heavy load';
  }
<<<<<<< HEAD
  const title = (Math.round(percentage * 100) / 100) + "% (" + loadLevelString + ")";
  let cellHtml = "";
  cellHtml += "<span title=\"" + percentage + "\">";
  cellHtml += "<span class='fa-stack metric-span' title='" + title + "'>";
  cellHtml += "<i class='fa fa-circle fa-stack-1x metric-icon' style='color:" + innerColorString + "'></i>";
  cellHtml += "<i class='fa fa-circle-thin fa-stack-1x metric-icon' style='color:" + outerColorString + "'></i>";
  cellHtml += "</span>";
=======
  const title = (Math.round(percentage * 100) / 100) + '% (' + loadLevelString + ')';
  let cellHtml = '';
  cellHtml += '<span class=\'fa-stack metric-span\' title="' + title + '">';
  cellHtml += '<i class=\'fa fa-circle fa-stack-1x metric-icon\' style=\'color:' + innerColorString + '\'></i>';
  cellHtml += '<i class=\'fa fa-circle-thin fa-stack-1x metric-icon\' style=\'color:' + outerColorString + '\'></i>';
  cellHtml += '</span>';
>>>>>>> 3928f721
  return cellHtml;
};

//

const initCells = (idPrefix, instanceList, table) => {
<<<<<<< HEAD
  const noDataCellHtml = "<span title=\"-1\"/><font color='silver' title=''>N/A</font>";
=======
  const noDataCellHtml = '<font color=\'silver\' title="0% (N/A)">N/A</font>';
>>>>>>> 3928f721
  for (let i = 0; i < instanceList.length; i++) {
    const cellId = getCellId(idPrefix + ':' + instanceList[i]);
    table.cell(cellId).data(noDataCellHtml);
  }
};

//

const loadCpuUtilData = (prometheusUri, currentEpochTimeInSeconds, instanceList, table) => {
  const metricGranularity = '1m';
  $.ajax({
    type: 'GET',
    url: prometheusUri + '/api/v1/query_range?' +
      'query=100%20-%20(avg%20by%20(instance)(irate(node_cpu%7Bmode%3D%22idle%22%7D%5B' + metricGranularity + '%5D))%20*%20100)' +
      '&start=' + currentEpochTimeInSeconds + '&end=' + currentEpochTimeInSeconds + '&step=1',
    success: function(data) {
      initCells('cpu', instanceList, table);
      const result = data.data.result;
      for (let i = 0; i < result.length; i++) {
        const item = result[i];
        const cellId = getCellId('cpu:' + item.metric.instance);
        const percentage = item.values[0][1];
        const cellHtml = getCellHtml(percentage);
        table.cell(cellId).data(cellHtml);
      }
    },
    error: function() {
      initCells('cpu', instanceList, table);
      alert('Error when loading CPU utilization data.');
    },
  });
};

//

const loadMemUtilData = (prometheusUri, currentEpochTimeInSeconds, instanceList, table) => {
  $.ajax({
    type: 'GET',
    url: prometheusUri + '/api/v1/query_range?' +
      'query=node_memory_MemTotal+-+node_memory_MemFree+-+node_memory_Buffers+-+node_memory_Cached' +
      '&start=' + currentEpochTimeInSeconds + '&end=' + currentEpochTimeInSeconds + '&step=1',
    success: function(dataOfMemUsed) {
      let dictOfMemUsed = {};
      const result = dataOfMemUsed.data.result;
      for (let i = 0; i < result.length; i++) {
        const item = result[i];
        dictOfMemUsed[item.metric.instance] = item.values[0][1];
      }
      $.ajax({
        type: 'GET',
        url: prometheusUri + '/api/v1/query_range?' +
          'query=node_memory_MemTotal' +
          '&start=' + currentEpochTimeInSeconds + '&end=' + currentEpochTimeInSeconds + '&step=1',
        success: function(dataOfMemTotal) {
          initCells('mem', instanceList, table);
          const result = dataOfMemTotal.data.result;
          for (let i = 0; i < result.length; i++) {
            const item = result[i];
            const cellId = getCellId('mem:' + item.metric.instance);
            const percentage = dictOfMemUsed[item.metric.instance] / item.values[0][1] * 100;
            const cellHtml = getCellHtml(percentage);
            table.cell(cellId).data(cellHtml);
          }
        },
        error: function() {
          initCells('mem', instanceList, table);
          alert('Error when loading memory utilization data (step 2).');
        },
      });
    },
    error: function() {
      initCells('mem', instanceList, table);
      alert('Error when loading memory utilization data (step 1).');
    },
  });
};

//

const loadGpuUtilData = (prometheusUri, currentEpochTimeInSeconds, instanceList, table) => {
  $.ajax({
    type: 'GET',
    url: prometheusUri + '/api/v1/query_range?' +
      'query=avg+by+(instance)(nvidiasmi_utilization_gpu)' +
      '&start=' + currentEpochTimeInSeconds + '&end=' + currentEpochTimeInSeconds + '&step=1',
    success: function(data) {
      initCells('gpu', instanceList, table);
      const result = data.data.result;
      for (let i = 0; i < result.length; i++) {
        const item = result[i];
        const cellId = getCellId('gpu:' + item.metric.instance);
        const percentage = item.values[0][1];
        const cellHtml = getCellHtml(percentage);
        table.cell(cellId).data(cellHtml);
      }
    },
    error: function() {
      initCells('gpu', instanceList, table);
      alert('Error when loading GPU utilization data.');
    },
  });
};

//

const loadGpuMemUtilData = (prometheusUri, currentEpochTimeInSeconds, instanceList, table) => {
  $.ajax({
    type: 'GET',
    url: prometheusUri + '/api/v1/query_range?' +
      'query=avg+by+(instance)(nvidiasmi_utilization_memory)' +
      '&start=' + currentEpochTimeInSeconds + '&end=' + currentEpochTimeInSeconds + '&step=1',
    success: function(data) {
      initCells('gpumem', instanceList, table);
      const result = data.data.result;
      for (let i = 0; i < result.length; i++) {
        const item = result[i];
        const cellId = getCellId('gpumem:' + item.metric.instance);
        const percentage = item.values[0][1];
        const cellHtml = getCellHtml(percentage);
        table.cell(cellId).data(cellHtml);
      }
    },
    error: function() {
      initCells('gpumem', instanceList, table);
      alert('Error when loading GPU memory utilization data.');
    },
  });
};

//

const loadDiskUtilData = (prometheusUri, currentEpochTimeInSeconds, instanceList, table) => {
  const metricGranularity = '1m';
  $.ajax({
    type: 'GET',
    url: prometheusUri + '/api/v1/query_range?' +
      'query=sum+by+(instance)(rate(node_disk_bytes_read%5B' + metricGranularity + '%5D))' +
      '&start=' + currentEpochTimeInSeconds + '&end=' + currentEpochTimeInSeconds + '&step=1',
    success: function(dataOfDiskBytesRead) {
      let dictOfDiskBytesRead = {};
      const result = dataOfDiskBytesRead.data.result;
      for (let i = 0; i < result.length; i++) {
        const item = result[i];
        dictOfDiskBytesRead[item.metric.instance] = item.values[0][1];
      }
      $.ajax({
        type: 'GET',
        url: prometheusUri + '/api/v1/query_range?' +
          'query=sum+by+(instance)(rate(node_disk_bytes_written%5B' + metricGranularity + '%5D))' +
          '&start=' + currentEpochTimeInSeconds + '&end=' + currentEpochTimeInSeconds + '&step=1',
        success: function(dataOfDiskBytesWritten) {
          initCells('disk', instanceList, table);
          const result = dataOfDiskBytesWritten.data.result;
          for (let i = 0; i < result.length; i++) {
            const item = result[i];
            const cellId = getCellId('disk:' + item.metric.instance);
            const diskBytesRead = dictOfDiskBytesRead[item.metric.instance];
            const diskBytesWritten = item.values[0][1];
            const p1 = Math.min(1, (diskBytesRead / 1024 / 1024) / 500) * 100;
            const p2 = Math.min(1, (diskBytesWritten / 1024 / 1024) / 500) * 100;
            const percentage = Math.max(p1, p2);
            const cellHtml = getCellHtml(percentage);
            table.cell(cellId).data(cellHtml);
          }
        },
        error: function() {
          initCells('disk', instanceList, table);
          alert('Error when loading disk utilization data (step 2).');
        },
      });
    },
    error: function() {
      initCells('disk', instanceList, table);
      alert('Error when loading disk utilization data (step 1).');
    },
  });
};

//

const loadEthUtilData = (prometheusUri, currentEpochTimeInSeconds, instanceList, table) => {
  const metricGranularity = '1m';
  $.ajax({
    type: 'GET',
    url: prometheusUri + '/api/v1/query_range?' +
      'query=sum+by+(instance)(rate(node_network_receive_bytes%5B' + metricGranularity + '%5D))' +
      '&start=' + currentEpochTimeInSeconds + '&end=' + currentEpochTimeInSeconds + '&step=1',
    success: function(dataOfEthBytesRecieved) {
      let dictOfEthBytesRecieved = {};
      const result = dataOfEthBytesRecieved.data.result;
      for (let i = 0; i < result.length; i++) {
        const item = result[i];
        dictOfEthBytesRecieved[item.metric.instance] = item.values[0][1];
      }
      $.ajax({
        type: 'GET',
        url: prometheusUri + '/api/v1/query_range?' +
          'query=sum+by+(instance)(rate(node_disk_bytes_written%5B' + metricGranularity + '%5D))' +
          '&start=' + currentEpochTimeInSeconds + '&end=' + currentEpochTimeInSeconds + '&step=1',
        success: function(dataOfEthBytesSent) {
          initCells('eth', instanceList, table);
          const result = dataOfEthBytesSent.data.result;
          for (let i = 0; i < result.length; i++) {
            const item = result[i];
            const cellId = getCellId('eth:' + item.metric.instance);
            const ethBytesReceived = dictOfEthBytesRecieved[item.metric.instance];
            const ethBytesSent = item.values[0][1];
            const p1 = Math.min(1, (ethBytesReceived / 1024 / 1024) / 100) * 100;
            const p2 = Math.min(1, (ethBytesSent / 1024 / 1024) / 100) * 100;
            const percentage = Math.max(p1, p2);
            const cellHtml = getCellHtml(percentage);
            table.cell(cellId).data(cellHtml);
          }
        },
        error: function() {
          initCells('eth', instanceList, table);
          alert('Error when loading ethernet utilization data (step 2).');
        },
      });
    },
    error: function() {
      initCells('eth', instanceList, table);
      alert('Error when loading ethernet utilization data (step 1).');
    },
  });
};

//

const loadData = () => {
  const currentEpochTimeInSeconds = (new Date).getTime() / 1000;
  $.ajax({
    type: 'GET',
    url: webportalConfig.prometheusUri + '/api/v1/query?' +
      'query=node_uname_info&time=' + currentEpochTimeInSeconds,
    success: function(data) {
      const hardwareHtml = hardwareComponent({
        breadcrumb: breadcrumbComponent,
        grafanaUri: webportalConfig.grafanaUri,
        machineMetaData: data,
      });
      $('#content-wrapper').html(hardwareHtml);
      table = $('#hardware-table').DataTable({
        scrollY: (($(window).height() - 265)) + 'px',
        lengthMenu: [[20, 50, 100, -1], [20, 50, 100, 'All']],
        columnDefs: [
          {type: 'natural', targets: [0]},
          {type: 'ip-address', targets: [1]},
          {type: 'title-numeric', targets: [2, 3, 4, 5, 6, 7]},
        ],
      });
      let instanceList = [];
      for (let i = 0; i < data.data.result.length; i++) {
        instanceList.push(data.data.result[i].metric.instance);
      }
      loadCpuUtilData(webportalConfig.prometheusUri, currentEpochTimeInSeconds, instanceList, table);
      loadMemUtilData(webportalConfig.prometheusUri, currentEpochTimeInSeconds, instanceList, table);
      loadGpuUtilData(webportalConfig.prometheusUri, currentEpochTimeInSeconds, instanceList, table);
      loadGpuMemUtilData(webportalConfig.prometheusUri, currentEpochTimeInSeconds, instanceList, table);
      loadDiskUtilData(webportalConfig.prometheusUri, currentEpochTimeInSeconds, instanceList, table);
      loadEthUtilData(webportalConfig.prometheusUri, currentEpochTimeInSeconds, instanceList, table);
    },
    error: function() {
      alert('Error when loading data.');
    },
  });
};

//

const resizeContentWrapper = () => {
  $('#content-wrapper').css({'height': $(window).height() + 'px'});
  if (table != null) {
    $('.dataTables_scrollBody').css('height', (($(window).height() - 265)) + 'px');
    table.columns.adjust().draw();
  }
};

//

$(document).ready(() => {
  $('#sidebar-menu--cluster-view').addClass('active');
  $('#sidebar-menu--cluster-view--hardware').addClass('active');
  loadData();
  window.onresize = function(envent) {
    resizeContentWrapper();
  };
  resizeContentWrapper();
});<|MERGE_RESOLUTION|>--- conflicted
+++ resolved
@@ -55,7 +55,6 @@
     outerColorString = 'hsl(0, 100%, 45%)';
     loadLevelString = 'Heavy load';
   }
-<<<<<<< HEAD
   const title = (Math.round(percentage * 100) / 100) + "% (" + loadLevelString + ")";
   let cellHtml = "";
   cellHtml += "<span title=\"" + percentage + "\">";
@@ -63,25 +62,13 @@
   cellHtml += "<i class='fa fa-circle fa-stack-1x metric-icon' style='color:" + innerColorString + "'></i>";
   cellHtml += "<i class='fa fa-circle-thin fa-stack-1x metric-icon' style='color:" + outerColorString + "'></i>";
   cellHtml += "</span>";
-=======
-  const title = (Math.round(percentage * 100) / 100) + '% (' + loadLevelString + ')';
-  let cellHtml = '';
-  cellHtml += '<span class=\'fa-stack metric-span\' title="' + title + '">';
-  cellHtml += '<i class=\'fa fa-circle fa-stack-1x metric-icon\' style=\'color:' + innerColorString + '\'></i>';
-  cellHtml += '<i class=\'fa fa-circle-thin fa-stack-1x metric-icon\' style=\'color:' + outerColorString + '\'></i>';
-  cellHtml += '</span>';
->>>>>>> 3928f721
   return cellHtml;
 };
 
 //
 
 const initCells = (idPrefix, instanceList, table) => {
-<<<<<<< HEAD
   const noDataCellHtml = "<span title=\"-1\"/><font color='silver' title=''>N/A</font>";
-=======
-  const noDataCellHtml = '<font color=\'silver\' title="0% (N/A)">N/A</font>';
->>>>>>> 3928f721
   for (let i = 0; i < instanceList.length; i++) {
     const cellId = getCellId(idPrefix + ':' + instanceList[i]);
     table.cell(cellId).data(noDataCellHtml);
