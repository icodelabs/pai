// Copyright (c) Microsoft Corporation
// All rights reserved.
//
// MIT License
//
// Permission is hereby granted, free of charge, to any person obtaining a copy of this software and associated
// documentation files (the "Software"), to deal in the Software without restriction, including without limitation
// the rights to use, copy, modify, merge, publish, distribute, sublicense, and/or sell copies of the Software, and
// to permit persons to whom the Software is furnished to do so, subject to the following conditions:
// The above copyright notice and this permission notice shall be included in all copies or substantial portions of the Software.
//
// THE SOFTWARE IS PROVIDED *AS IS*, WITHOUT WARRANTY OF ANY KIND, EXPRESS OR IMPLIED, INCLUDING
// BUT NOT LIMITED TO THE WARRANTIES OF MERCHANTABILITY, FITNESS FOR A PARTICULAR PURPOSE AND
// NONINFRINGEMENT. IN NO EVENT SHALL THE AUTHORS OR COPYRIGHT HOLDERS BE LIABLE FOR ANY CLAIM,
// DAMAGES OR OTHER LIABILITY, WHETHER IN AN ACTION OF CONTRACT, TORT OR OTHERWISE, ARISING FROM,
// OUT OF OR IN CONNECTION WITH THE SOFTWARE OR THE USE OR OTHER DEALINGS IN THE SOFTWARE.

// This function will call kubernetes restful api to get node - podlist - label info, to support service view monitor page.

const getServiceView = (kubeURL, namespace, callback) => {
  $.ajax({
    type: 'GET',
    url: kubeURL + '/api/v1/nodes',
    dataType: 'json',
    success: function(data) {
      var items = data.items;
      var nodeList = [];
      for (var item of items) {
        nodeList.push(item);
      }
      getNodePods(kubeURL, namespace, nodeList, callback);
    },
  });
};

const getNodePods = (kubeURL, namespace, nodeList, callback) => {
  $.ajax({
    type: 'GET',
    url: kubeURL + '/api/v1/namespaces/' + namespace + '/pods/',
    dataType: 'json',
    success: function(pods) {
      var podsItems = pods.items;
      var nodeDic = [];

      for (var pod of podsItems) {
        var nodeName = pod.spec.nodeName;
        if (nodeDic[nodeName] == null) {
          nodeDic[nodeName] = [];
        }
        nodeDic[nodeName].push(pod);
      }
      var resultDic = [];
      for (var node of nodeList) {
<<<<<<< HEAD
        resultDic.push({'node': node, 'podList': nodeDic[node.metadata.name]});
=======
        if (nodeDic[node.metadata.name] == undefined) {
          nodeDic[node.metadata.name] = []
        }
        resultDic.push({ 'node': node, 'podList': nodeDic[node.metadata.name] })
>>>>>>> ecb2c4a6
      }
      callback(resultDic);
    },
  });
};

module.exports = {getServiceView};<|MERGE_RESOLUTION|>--- conflicted
+++ resolved
@@ -51,14 +51,10 @@
       }
       var resultDic = [];
       for (var node of nodeList) {
-<<<<<<< HEAD
-        resultDic.push({'node': node, 'podList': nodeDic[node.metadata.name]});
-=======
         if (nodeDic[node.metadata.name] == undefined) {
           nodeDic[node.metadata.name] = []
         }
-        resultDic.push({ 'node': node, 'podList': nodeDic[node.metadata.name] })
->>>>>>> ecb2c4a6
+        resultDic.push({'node': node, 'podList': nodeDic[node.metadata.name]});
       }
       callback(resultDic);
     },
